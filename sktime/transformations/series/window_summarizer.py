#!/usr/bin/env python3 -u
# -*- coding: utf-8 -*-
# copyright: sktime developers, BSD-3-Clause License (see LICENSE file)
"""Implement transformers for summarizing a time series."""

import warnings

from sktime.transformations.series.summarize import WindowSummarizer

__all__ = ["WindowSummarizer"]

warnings.warn(
    "WindowSummarizer has been moved to transformations.series.summarize,"
<<<<<<< HEAD
    + " the old location in series.windows_summarize is deprecated since 0.11.0,"
=======
    + " the old location in series.windows_summarize is deprecated since 0.10.0,"
>>>>>>> 69584c76
    + " and will be removed in 0.12.0. Please use the import from "
    + "transformations.series.summarize import WindowSummarizer."
)<|MERGE_RESOLUTION|>--- conflicted
+++ resolved
@@ -11,11 +11,7 @@
 
 warnings.warn(
     "WindowSummarizer has been moved to transformations.series.summarize,"
-<<<<<<< HEAD
-    + " the old location in series.windows_summarize is deprecated since 0.11.0,"
-=======
     + " the old location in series.windows_summarize is deprecated since 0.10.0,"
->>>>>>> 69584c76
     + " and will be removed in 0.12.0. Please use the import from "
     + "transformations.series.summarize import WindowSummarizer."
 )