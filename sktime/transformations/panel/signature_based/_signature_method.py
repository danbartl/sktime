--- conflicted
+++ resolved
@@ -68,15 +68,6 @@
 
         self.setup_feature_pipeline()
 
-<<<<<<< HEAD
-    def _assertions(self):
-        """Run assertions on initialisation."""
-        assert not all(
-            [self.sig_tfm == "logsignature", self.rescaling == "post"]
-        ), "Cannot have post rescaling with the logsignature."
-
-=======
->>>>>>> 6e894a06
     def setup_feature_pipeline(self):
         """Set up the signature method as an sklearn pipeline."""
         augmentation_step = _make_augmentation_pipeline(self.augmentation_list)
