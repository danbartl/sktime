--- conflicted
+++ resolved
@@ -70,11 +70,7 @@
     transformers=None,
     scitype="tabular-regressor",
     pooling="local",
-<<<<<<< HEAD
-    discard_maxfh=True,
-=======
     windows_identical=True,
->>>>>>> f601cc51
 ):
     """Transform time series data using sliding window.
 
@@ -105,11 +101,7 @@
         Scitype of estimator to use with transformed data.
         - If "tabular-regressor", returns X as tabular 2d array
         - If "time-series-regressor", returns X as panel 3d array
-<<<<<<< HEAD
-    discard_maxfh: str {True, False}, (default = True)
-=======
-    windows_identical: str {True, False}, (default = True)
->>>>>>> f601cc51
+    windows_identical: bool, (default = True)
         Direct forecasting only.
         Specifies whether all direct models use the same number of observations
         (True: Total observations + 1 - window_length - maximum forecasting horizon)
@@ -178,16 +170,10 @@
             Zt[i:j, :, k] = z
 
         # Truncate data, selecting only full windows, discarding incomplete ones.
-        # Zt = Zt[effective_window_length:-effective_window_length]
-<<<<<<< HEAD
-        if discard_maxfh is True:
-=======
         if windows_identical is True:
->>>>>>> f601cc51
             Zt = Zt[effective_window_length:-effective_window_length]
         else:
             Zt = Zt[effective_window_length:-window_length]
-        # Zt = Zt[effective_window_length : -(effective_window_length)]
         # Return transformed feature and target variables separately. This
         # excludes contemporaneous values of the exogenous variables. Including them
         # would lead to unequal-length data, with more time points for
@@ -219,22 +205,14 @@
         window_length=10,
         transformers=None,
         pooling="local",
-<<<<<<< HEAD
-        discard_maxfh=True,
-=======
         windows_identical=True,
->>>>>>> f601cc51
     ):
         super(_Reducer, self).__init__(window_length=window_length)
         self.transformers = transformers
         self.transformers_ = None
         self.estimator = estimator
         self.pooling = pooling
-<<<<<<< HEAD
-        self.discard_maxfh = discard_maxfh
-=======
         self.windows_identical = windows_identical
->>>>>>> f601cc51
         self._cv = None
 
         # it seems that the sklearn tags are not fully reliable
@@ -294,6 +272,109 @@
         params = {"estimator": est, "window_length": 3}
         return params
 
+    def _get_shifted_window(self, shift=0, y_update=None, X_update=None):
+        """Get the start and end points of a shifted window.
+
+        In recursive forecasting, the time based features need to be recalculated for
+        every time step that is forecast. This is done in an iterative fashion over
+        every forecasting horizon step. Shift specifies the timestemp over which the
+        iteration is done, i.e. a shift of 0 will get a window between window_length
+        steps in the past and t=0, shift = 1 will be window_length - 1 steps in the past
+        and t= 1 etc- up to the forecasting horizon.
+
+        Will also apply any transformers passed to the recursive reducer to y. This en
+        bloc approach of directly applying the transformers is more efficient than
+        creating all lags first across the window and then applying the transformers
+        to the lagged data.
+
+        Please see below a graphical representation of the logic using the following
+        symbols:
+
+        ``z`` = first observation to forecast.
+        Not part of the window.
+        ``*`` = (other) time stamps in the window which is summarized
+        ``x`` = observations, past or future, not part of the window
+
+        For`window_length = 7` and `fh = [3]` we get the following windows
+
+        `shift = 0`
+        |--------------------------- |
+        | x x x x * * * * * * * z x x|
+        |----------------------------|
+
+        `shift = 1`
+        |--------------------------- |
+        | x x x x x * * * * * * * z x|
+        |----------------------------|
+
+        `shift = 2`
+        |--------------------------- |
+        | x x x x x x * * * * * * * z|
+        |----------------------------|
+
+        Parameters
+        ----------
+        shift: int, default=0
+            this will be correspond to the shift of the window_length into the future
+        y_update : a pandas Series or Dataframe
+            y values that were obtained in the recursive fashion.
+        X_update : a pandas Series or Dataframe
+            X values also need to be cut based on the into windows, see above.
+
+        Returns
+        -------
+        y, X: A pandas dataframe or series
+            contains the y and X data prepared for the respective windows, see above.
+
+        """
+        cutoff = _shift(self._cutoff, by=shift)
+
+        relative_int = pd.Index(list(map(int, range(-self.window_length_ + 1, 2))))
+        # relative _int will give the integer indices of the window. Also contains the
+        # first observation after the window (this is what the window is summarized to).
+
+        index_range = _index_range(relative_int, cutoff)
+        # index_range will convert the indices to the date format of cutoff
+
+        y_raw = _create_fcst_df(index_range, self._y)
+        # y_raw is a dataframe window_length forecasting steps into the past in order to
+        # calculate the new X from y features based on the transformer provided
+
+        y_raw.update(self._y)
+        # Historical values are passed here for all time steps of y_raw that lie in
+        # the past .
+
+        if y_update is not None:
+            y_raw.update(y_update)
+        # The y_raw dataframe will is updated with recursively forecast values.
+
+        if len(self.transformers_) == 1:
+            X_from_y = self.transformers_[0].fit_transform(y_raw)
+        else:
+            ref = self.transformers_
+            feat = [("trafo_" + str(index), i) for index, i in enumerate(ref)]
+            X_from_y = FeatureUnion(feat).fit_transform(y_raw)
+        # After filling the empty y_raw frame with historic / forecast values
+        # X from y features can be calculated based on the passed transformer.
+
+        X_from_y_cut = _cut_df(X_from_y)
+        # We are only interested in the last observation, since only that one
+        # contains the value the window is summarized to.
+
+        if self._X is not None:
+            X = _create_fcst_df([index_range[-1]], self._X)
+            X.update(self._X)
+            if X_update is not None:
+                X.update(X_update)
+            X_cut = _cut_df(X)
+            X = pd.concat([X_from_y_cut, X_cut], axis=1)
+            # X_from_y_cut is added to X dataframe (no features need to be calculated).
+        else:
+            X = X_from_y_cut
+
+        y = _cut_df(y_raw)
+        return y, X
+
 
 class _DirectReducer(_Reducer):
     strategy = "direct"
@@ -310,12 +391,8 @@
             X=X,
             transformers=self.transformers_,
             scitype=self._estimator_scitype,
-<<<<<<< HEAD
-            discard_maxfh=self.discard_maxfh,
             pooling=self.pooling,
-=======
             windows_identical=self.windows_identical,
->>>>>>> f601cc51
         )
 
     def _fit(self, y, X=None, fh=None):
@@ -412,7 +489,6 @@
         for i in range(len(self.fh)):
             fh_rel = fh.to_relative(self.cutoff)
             estimator = clone(self.estimator)
-<<<<<<< HEAD
 
             if self.transformers_ is not None:
                 fh_rel = fh.to_relative(self.cutoff)
@@ -420,135 +496,15 @@
                 Xt = _cut_df(Xt, n_window - fh_rel[i] + 1, type="head")
                 estimator.fit(Xt, yt)
             else:
-                if self.discard_maxfh is True:
+                if self.windows_identical is True:
                     estimator.fit(Xt, yt[:, i])
                 else:
                     if (fh_rel[i] - 1) == 0:
                         estimator.fit(Xt, yt[:, i])
                     else:
                         estimator.fit(Xt[: -(fh_rel[i] - 1)], yt[: -(fh_rel[i] - 1), i])
-=======
-            if self.windows_identical is True:
-                estimator.fit(Xt, yt[:, i])
-            else:
-                if (fh_rel[i] - 1) == 0:
-                    estimator.fit(Xt, yt[:, i])
-                else:
-                    estimator.fit(Xt[: -(fh_rel[i] - 1)], yt[: -(fh_rel[i] - 1), i])
->>>>>>> f601cc51
             self.estimators_.append(estimator)
         return self
-
-    def _get_shifted_window(self, shift=0, y_update=None, X_update=None):
-        """Get the start and end points of a shifted window.
-
-        In recursive forecasting, the time based features need to be recalculated for
-        every time step that is forecast. This is done in an iterative fashion over
-        every forecasting horizon step. Shift specifies the timestemp over which the
-        iteration is done, i.e. a shift of 0 will get a window between window_length
-        steps in the past and t=0, shift = 1 will be window_length - 1 steps in the past
-        and t= 1 etc- up to the forecasting horizon.
-
-        Will also apply any transformers passed to the recursive reducer to y. This en
-        bloc approach of directly applying the transformers is more efficient than
-        creating all lags first across the window and then applying the transformers
-        to the lagged data.
-
-        Please see below a graphical representation of the logic using the following
-        symbols:
-
-        ``z`` = first observation to forecast.
-        Not part of the window.
-        ``*`` = (other) time stamps in the window which is summarized
-        ``x`` = observations, past or future, not part of the window
-
-        For`window_length = 7` and `fh = [3]` we get the following windows
-
-        `shift = 0`
-        |--------------------------- |
-        | x x x x * * * * * * * z x x|
-        |----------------------------|
-
-        `shift = 1`
-        |--------------------------- |
-        | x x x x x * * * * * * * z x|
-        |----------------------------|
-
-        `shift = 2`
-        |--------------------------- |
-        | x x x x x x * * * * * * * z|
-        |----------------------------|
-
-        Parameters
-        ----------
-        shift : integer
-            this will be correspond to the shift of the window_length into the future
-        y_update : a pandas Series or Dataframe
-            y values that were obtained in the recursive fashion.
-        X_update : a pandas Series or Dataframe
-            X values also need to be cut based on the into windows, see above.
-
-        Returns
-        -------
-        y, X: A pandas dataframe or series
-            contains the y and X data prepared for the respective windows, see above.
-
-        """
-        cutoff = _shift(self._cutoff, by=shift)
-
-        # Get the last window of the endogenous variable.
-        # If X is given, also get the last window of the exogenous variables.
-        # relative _int will give the integer indices of the window defined above
-        # Apart from the window_length, relative_int also contains the first
-        # observation after the window, because this is what the window
-        # is summarized to.
-        relative_int = pd.Index(list(map(int, range(-self.window_length_ + 1, 2))))
-        # index_range will give the same indices,
-        # but using the date format of cutoff
-        index_range = _index_range(relative_int, cutoff)
-
-        # y_raw is defined solely for the purpose of deriving a dataframe
-        # window_length forecasting steps into the past in order to calculate the
-        # new X from y features based on the transformer provided
-
-        # Historical values are passed here for all time steps of y_raw that lie in
-        # the past .
-        y_raw = _create_fcst_df(index_range, self._y)
-        y_raw.update(self._y)
-        # The y_raw dataframe will contain historical and / or recursively
-        # forecast value to calculate the new X features.
-        # Forecast values are passed here for all time steps of y_raw that lie in
-        # the future and were forecast in previous iterations.
-        if y_update is not None:
-            y_raw.update(y_update)
-
-        # After filling the empty y_raw frame with historic / forecast values
-        # X from y features can be calculated based on the passed transformer.
-        if len(self.transformers_) == 1:
-            X_from_y = self.transformers_[0].fit_transform(y_raw)
-        else:
-            ref = self.transformers_
-            feat = [("trafo_" + str(index), i) for index, i in enumerate(ref)]
-            X_from_y = FeatureUnion(feat).fit_transform(y_raw)
-        # We are only interested in the last observations, since only that one
-        # contains relevant value. In recursive forecasting, only one observations
-        # can be forecast at a time.
-        X_from_y_cut = _cut_df(X_from_y)
-
-        # X_from_y_cut is added to X dataframe (unlike y_raw, the X dataframe can
-        # directly be created with one observation from the start,
-        # since no features need to be calculated).
-        if self._X is not None:
-            X = _create_fcst_df([index_range[-1]], self._X)
-            X.update(self._X)
-            if X_update is not None:
-                X.update(X_update)
-            X_cut = _cut_df(X)
-            X = pd.concat([X_from_y_cut, X_cut], axis=1)
-        else:
-            X = X_from_y_cut
-        y = _cut_df(y_raw)
-        return y, X
 
     def _predict_last_window(
         self, fh, X=None, return_pred_int=False, alpha=DEFAULT_ALPHA
@@ -579,9 +535,6 @@
                 "`X` must be passed to `predict` if `X` is given in `fit`."
             )
 
-        # Get last window of available data.
-        # If we cannot generate a prediction from the available data, return nan.
-
         if self.pooling == "global":
             y_last, X_last = self._get_shifted_window(X_update=X)
             ys = np.array(y_last)
@@ -591,6 +544,8 @@
             y_last, X_last = self._get_last_window()
             if not self._is_predictable(y_last):
                 return self._predict_nan(fh)
+        # Get last window of available data.
+        # If we cannot generate a prediction from the available data, return nan.
 
         if self.pooling == "global":
             fh_abs = fh.to_absolute(self.cutoff).to_pandas()
@@ -600,21 +555,6 @@
                 y_pred_short = estimator.predict(X_last)
                 y_pred_curr = _create_fcst_df([fh_abs[i]], self._y, fill=y_pred_short)
                 y_pred.update(y_pred_curr)
-
-            # for i in range(fh_max):
-            #     # Generate predictions.
-            #     y_pred_vector = self.estimator_.predict(X_last)
-            #     y_pred_curr = _create_fcst_df(
-            #         [index_range[i]], self._y, fill=y_pred_vector
-            #     )
-            #     y_pred.update(y_pred_curr)
-
-            #     # # Update last window with previous prediction.
-            #     if i + 1 != fh_max:
-            #         y_last, X_last = self._get_shifted_window(
-            #             y_update=y_pred, X_update=X, shift=i + 1
-            #         )
-
         else:
             # Pre-allocate arrays.
             if self._X is None:
@@ -853,117 +793,6 @@
         self.estimator_.fit(Xt, yt)
         return self
 
-    def _get_shifted_window(self, shift=0, y_update=None, X_update=None):
-        """Get the start and end points of a shifted window.
-
-        In recursive forecasting, the time based features need to be recalculated for
-        every time step that is forecast. This is done in an iterative fashion over
-        every forecasting horizon step. Shift specifies the timestemp over which the
-        iteration is done, i.e. a shift of 0 will get a window between window_length
-        steps in the past and t=0, shift = 1 will be window_length - 1 steps in the past
-        and t= 1 etc- up to the forecasting horizon.
-
-        Will also apply any transformers passed to the recursive reducer to y. This en
-        bloc approach of directly applying the transformers is more efficient than
-        creating all lags first across the window and then applying the transformers
-        to the lagged data.
-
-        Please see below a graphical representation of the logic using the following
-        symbols:
-
-        ``z`` = first observation to forecast.
-        Not part of the window.
-        ``*`` = (other) time stamps in the window which is summarized
-        ``x`` = observations, past or future, not part of the window
-
-        For`window_length = 7` and `fh = [3]` we get the following windows
-
-        `shift = 0`
-        |--------------------------- |
-        | x x x x * * * * * * * z x x|
-        |----------------------------|
-
-        `shift = 1`
-        |--------------------------- |
-        | x x x x x * * * * * * * z x|
-        |----------------------------|
-
-        `shift = 2`
-        |--------------------------- |
-        | x x x x x x * * * * * * * z|
-        |----------------------------|
-
-        Parameters
-        ----------
-        shift : integer
-            this will be correspond to the shift of the window_length into the future
-        y_update : a pandas Series or Dataframe
-            y values that were obtained in the recursive fashion.
-        X_update : a pandas Series or Dataframe
-            X values also need to be cut based on the into windows, see above.
-
-        Returns
-        -------
-        y, X: A pandas dataframe or series
-            contains the y and X data prepared for the respective windows, see above.
-
-        """
-        cutoff = _shift(self._cutoff, by=shift)
-
-        # Get the last window of the endogenous variable.
-        # If X is given, also get the last window of the exogenous variables.
-        # relative _int will give the integer indices of the window defined above
-        # Apart from the window_length, relative_int also contains the first
-        # observation after the window, because this is what the window
-        # is summarized to.
-        relative_int = pd.Index(list(map(int, range(-self.window_length_ + 1, 2))))
-        # index_range will give the same indices,
-        # but using the date format of cutoff
-        index_range = _index_range(relative_int, cutoff)
-
-        # y_raw is defined solely for the purpose of deriving a dataframe
-        # window_length forecasting steps into the past in order to calculate the
-        # new X from y features based on the transformer provided
-
-        # Historical values are passed here for all time steps of y_raw that lie in
-        # the past .
-        y_raw = _create_fcst_df(index_range, self._y)
-        y_raw.update(self._y)
-        # The y_raw dataframe will contain historical and / or recursively
-        # forecast value to calculate the new X features.
-        # Forecast values are passed here for all time steps of y_raw that lie in
-        # the future and were forecast in previous iterations.
-        if y_update is not None:
-            y_raw.update(y_update)
-
-        # After filling the empty y_raw frame with historic / forecast values
-        # X from y features can be calculated based on the passed transformer.
-        if len(self.transformers_) == 1:
-            X_from_y = self.transformers_[0].fit_transform(y_raw)
-        else:
-            ref = self.transformers_
-            feat = [("trafo_" + str(index), i) for index, i in enumerate(ref)]
-            X_from_y = FeatureUnion(feat).fit_transform(y_raw)
-        # We are only interested in the last observations, since only that one
-        # contains relevant value. In recursive forecasting, only one observations
-        # can be forecast at a time.
-        X_from_y_cut = _cut_df(X_from_y)
-
-        # X_from_y_cut is added to X dataframe (unlike y_raw, the X dataframe can
-        # directly be created with one observation from the start,
-        # since no features need to be calculated).
-        if self._X is not None:
-            X = _create_fcst_df([index_range[-1]], self._X)
-            X.update(self._X)
-            if X_update is not None:
-                X.update(X_update)
-            X_cut = _cut_df(X)
-            X = pd.concat([X_from_y_cut, X_cut], axis=1)
-        else:
-            X = X_from_y_cut
-        y = _cut_df(y_raw)
-        return y, X
-
     def _predict_last_window(
         self, fh, X=None, return_pred_int=False, alpha=DEFAULT_ALPHA
     ):
@@ -1026,7 +855,6 @@
                     y_last, X_last = self._get_shifted_window(
                         y_update=y_pred, X_update=X, shift=i + 1
                     )
-
         else:
             # Pre-allocate arrays.
             if X is None:
@@ -1098,11 +926,7 @@
             fh=fh,
             X=X,
             scitype=self._estimator_scitype,
-<<<<<<< HEAD
-            discard_maxfh=self.discard_maxfh,
-=======
             windows_identical=self.windows_identical,
->>>>>>> f601cc51
         )
 
     def _fit(self, y, X=None, fh=None):
@@ -1239,13 +1063,13 @@
         window_length=10,
         transformers=None,
         pooling="local",
-        discard_maxfh=True,
+        windows_identical=True,
     ):
         super(_DirectReducer, self).__init__(
             estimator=estimator, window_length=window_length, transformers=transformers
         )
         self.pooling = pooling
-        self.discard_maxfh = discard_maxfh
+        self.windows_identical = windows_identical
 
         if pooling == "local":
             mtypes_y = "pd.Series"
@@ -1309,11 +1133,7 @@
     pooling: str {"local", "global"}, optional
         Specifies whether separate models will be fit at the level of each instance
         (local) of if you wish to fit a single model to all instances ("global").
-<<<<<<< HEAD
-    discard_maxfh: str {True, False}, (default = True)
-=======
-    windows_identical: str {True, False}, (default = True)
->>>>>>> f601cc51
+    windows_identical: bool, (default = True)
         Direct forecasting only.
     """
 
@@ -1327,21 +1147,13 @@
         window_length=10,
         transformers=None,
         pooling="local",
-<<<<<<< HEAD
-        discard_maxfh=None,
-=======
-        windows_identical=None,
->>>>>>> f601cc51
+        windows_identical=True,
     ):
         super(_RecursiveReducer, self).__init__(
             estimator=estimator, window_length=window_length, transformers=transformers
         )
         self.pooling = pooling
-<<<<<<< HEAD
-        self.discard_maxfh = discard_maxfh
-=======
         self.windows_identical = windows_identical
->>>>>>> f601cc51
 
         if pooling == "local":
             mtypes_y = "pd.Series"
@@ -1471,11 +1283,7 @@
     scitype="infer",
     transformers=None,
     pooling="local",
-<<<<<<< HEAD
-    discard_maxfh=True,
-=======
     windows_identical=True,
->>>>>>> f601cc51
 ):
     """Make forecaster based on reduction to tabular or time-series regression.
 
@@ -1509,16 +1317,7 @@
         Specifies whether separate models will be fit at the level of each instance
         (local) of if you wish to fit a single model to all instances ("global").
         Currently only works for RecursiveTimeSeriesRegressionForecaster.
-<<<<<<< HEAD
-    discard_maxfh: str {True, False}, (default = True)
-        Direct forecasting only.
-        Specifies whether all direct models use the same number of observations
-        (True: Total observations + 1 - window_length - maximum forecasting horizon)
-        or a different number of observations (False: Total observations + 1
-        - window_length - forecasting horizon).
-
-=======
-    windows_identical: str {True, False}, (default = True)
+    windows_identical: bool, (default = True)
         Direct forecasting only.
         Specifies whether all direct models use the same X windows from y (True: Number
         of windows = total observations + 1 - window_length - maximum forecasting
@@ -1585,7 +1384,6 @@
         performance across different horizons, since all models trained will use the
         same windows. Use `windows_identical = False` if you want to have the highest
         forecasting accuracy for each forecasting horizon.
->>>>>>> f601cc51
 
     Returns
     -------
@@ -1622,11 +1420,7 @@
         window_length=window_length,
         transformers=transformers,
         pooling=pooling,
-<<<<<<< HEAD
-        discard_maxfh=discard_maxfh,
-=======
         windows_identical=windows_identical,
->>>>>>> f601cc51
     )
 
 
