--- conflicted
+++ resolved
@@ -564,34 +564,15 @@
 
     Test reduction forecasters by making prediction
     on airline dataset using linear estimators.
-<<<<<<< HEAD
-    Wenn discard_maxfh = False, all observations should be considered (see
-    documenation in make_reduction function), so results for direct and recursive
-    forecasting should match for the first forecasting horizon.
-    With the discard_maxfh
-=======
     Wenn windows_identical = False, all observations should be considered (see
     documenation in make_reduction function), so results for direct and recursive
     forecasting should match for the first forecasting horizon.
     With the windows_identical
->>>>>>> f601cc51
     """
     y = load_airline()
     y_train, y_test = temporal_train_test_split(y, test_size=24)
     fh = ForecastingHorizon(y_test.index, is_relative=False)
     forecaster_dir_max = DirectTabularRegressionForecaster(
-<<<<<<< HEAD
-        LinearRegression(), discard_maxfh=False
-    )
-    forecaster_dir_spec = DirectTabularRegressionForecaster(
-        LinearRegression(), discard_maxfh=True
-    )
-    forecaster_rec_max = RecursiveTabularRegressionForecaster(
-        LinearRegression(), discard_maxfh=False
-    )
-    forecaster_rec_spec = RecursiveTabularRegressionForecaster(
-        LinearRegression(), discard_maxfh=True
-=======
         LinearRegression(), windows_identical=False
     )
     forecaster_dir_spec = DirectTabularRegressionForecaster(
@@ -602,7 +583,6 @@
     )
     forecaster_rec_spec = RecursiveTabularRegressionForecaster(
         LinearRegression(), windows_identical=True
->>>>>>> f601cc51
     )
 
     pred_dir_max = forecaster_dir_max.fit(y_train, fh=fh).predict(fh)
