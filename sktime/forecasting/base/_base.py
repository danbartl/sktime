# -*- coding: utf-8 -*-
# copyright: sktime developers, BSD-3-Clause License (see LICENSE file)
"""
Base class template for forecaster scitype.

    class name: BaseForecaster

Scitype defining methods:
    fitting            - fit(y, X=None, fh=None)
    forecasting        - predict(fh=None, X=None)
    updating           - update(y, X=None, update_params=True)

Convenience methods:
    fit&forecast       - fit_predict(y, X=None, fh=None)
    update&forecast    - update_predict(cv=None, X=None, update_params=True)
    forecast residuals - predict_residuals(y, X=None, fh=None)
    forecast scores    - score(y, X=None, fh=None)

Optional, special capability methods (check capability tags if available):
    forecast intervals - predict_interval(fh=None, X=None, coverage=0.90)
    forecast quantiles - predict_quantiles(fh=None, X=None, alpha=[0.05, 0.95])

Inspection methods:
    hyper-parameter inspection  - get_params()
    fitted parameter inspection - get_fitted_params()
    current ForecastingHorizon  - fh

State:
    fitted model/strategy   - by convention, any attributes ending in "_"
    fitted state flag       - is_fitted (property)
    fitted state inspection - check_is_fitted()
"""

__author__ = ["mloning", "big-o", "fkiraly", "sveameyer13"]

__all__ = ["BaseForecaster"]

from contextlib import contextmanager
from warnings import warn

import numpy as np
import pandas as pd
from sklearn import clone

from sktime.base import BaseEstimator
from sktime.datatypes import (
    VectorizedDF,
    check_is_scitype,
    convert_to,
    mtype_to_scitype,
)
from sktime.forecasting.base import ForecastingHorizon
from sktime.utils.datetime import _shift
from sktime.utils.validation.forecasting import check_alpha, check_cv, check_fh, check_X
from sktime.utils.validation.series import check_equal_time_index

DEFAULT_ALPHA = 0.05


def _coerce_to_list(obj):
    """Return [obj] if obj is not a list, otherwise obj."""
    if not isinstance(obj, list):
        return [obj]
    else:
        return obj


class BaseForecaster(BaseEstimator):
    """Base forecaster template class.

    The base forecaster specifies the methods and method
    signatures that all forecasters have to implement.

    Specific implementations of these methods is deferred to concrete
    forecasters.
    """

    # default tag values - these typically make the "safest" assumption
    _tags = {
        "scitype:y": "univariate",  # which y are fine? univariate/multivariate/both
        "ignores-exogeneous-X": True,  # does estimator ignore the exogeneous X?
        "capability:pred_int": False,  # can the estimator produce prediction intervals?
        "handles-missing-data": False,  # can estimator handle missing data?
        "y_inner_mtype": "pd.Series",  # which types do _fit/_predict, support for y?
        "X_inner_mtype": "pd.DataFrame",  # which types do _fit/_predict, support for X?
        "requires-fh-in-fit": True,  # is forecasting horizon already required in fit?
        "X-y-must-have-same-index": True,  # can estimator handle different X/y index?
        "enforce_index_type": None,  # index type that needs to be enforced in X/y
    }

    def __init__(self):
        self._is_fitted = False

        self._y = None
        self._X = None

        # forecasting horizon
        self._fh = None
        self._cutoff = None  # reference point for relative fh

        self._converter_store_y = dict()  # storage dictionary for in/output conversion

        super(BaseForecaster, self).__init__()

    def fit(self, y, X=None, fh=None):
        """Fit forecaster to training data.

        State change:
            Changes state to "fitted".

        Writes to self:
            Sets self._is_fitted flag to True.
            Writes self._y and self._X with `y` and `X`, respectively.
            Sets self.cutoff and self._cutoff to last index seen in `y`.
            Sets fitted model attributes ending in "_".
            Stores fh to self.fh if fh is passed.

        Parameters
        ----------
        y : pd.Series, pd.DataFrame, or np.ndarray (1D or 2D)
            Time series to which to fit the forecaster.
            if self.get_tag("scitype:y")=="univariate":
                must have a single column/variable
            if self.get_tag("scitype:y")=="multivariate":
                must have 2 or more columns
            if self.get_tag("scitype:y")=="both": no restrictions apply
        fh : int, list, np.array or ForecastingHorizon, optional (default=None)
            The forecasters horizon with the steps ahead to to predict.
            if self.get_tag("requires-fh-in-fit"), must be passed, not optional
        X : pd.DataFrame, or 2D np.array, optional (default=None)
            Exogeneous time series to fit to
            if self.get_tag("X-y-must-have-same-index"), X.index must contain y.index

        Returns
        -------
        self : Reference to self.
        """
        # check y is not None
        assert y is not None, "y cannot be None, but found None"

        # if fit is called, fitted state is re-set
        self._is_fitted = False

        fh = self._check_fh(fh)

        # check and convert X/y
        X_inner, y_inner = self._check_X_y(X=X, y=y)

        # set internal X/y to the new X/y
        # this also updates cutoff from y
        self._update_y_X(y_inner, X_inner)

        # checks and conversions complete, pass to inner fit
        #####################################################
        vectorization_needed = isinstance(X_inner, VectorizedDF)
        self._is_vectorized = vectorization_needed
        # we call the ordinary _fit if no looping/vectorization needed
        if not vectorization_needed:
            self._fit(y=y_inner, X=X_inner, fh=fh)
        else:
            # otherwise we call the vectorized version of fit
            self._vectorize("fit", y=y_inner, X=X_inner, fh=fh)

        # this should happen last
        self._is_fitted = True

        return self

    def predict(
        self,
        fh=None,
        X=None,
        return_pred_int=False,
        alpha=DEFAULT_ALPHA,
        keep_old_return_type=True,
    ):
        """Forecast time series at future horizon.

        State required:
            Requires state to be "fitted".

        Accesses in self:
            Fitted model attributes ending in "_".
            self.cutoff, self._is_fitted

        Writes to self:
            Stores fh to self.fh if fh is passed and has not been passed previously.

        Parameters
        ----------
        fh : int, list, np.ndarray or ForecastingHorizon
            Forecasting horizon
        X : pd.DataFrame, or 2D np.ndarray, optional (default=None)
            Exogeneous time series to predict from
            if self.get_tag("X-y-must-have-same-index"), X.index must contain fh.index
        return_pred_int : bool, optional (default=False)
            If True, returns prediction intervals for given alpha values.
        alpha : float or list, optional (default=0.95)

        Returns
        -------
        y_pred : pd.Series, pd.DataFrame, or np.ndarray (1D or 2D)
            Point forecasts at fh, with same index as fh
            y_pred has same type as y passed in fit (most recently)
        y_pred_int : pd.DataFrame - only if return_pred_int=True
            in this case, return is 2-tuple (otherwise a single y_pred)
            Prediction intervals
        """
        # handle inputs

        self.check_is_fitted()
        fh = self._check_fh(fh)

        # todo deprecate NotImplementedError in v 10.0.1
        if return_pred_int and not self.get_tag("capability:pred_int"):
            raise NotImplementedError(
                f"{self.__class__.__name__} does not have the capability to return "
                "prediction intervals. Please set return_pred_int=False. If you "
                "think this estimator should have the capability, please open "
                "an issue on sktime."
            )

        # input check and conversion for X
        X_inner = self._check_X(X=X)

        # this is how it is supposed to be after the refactor is complete and effective
        if not return_pred_int:
            # we call the ordinary _predict if no looping/vectorization needed
            if not self._is_vectorized:
                y_pred = self._predict(fh=fh, X=X_inner)
            else:
                # otherwise we call the vectorized version of predict
                self._vectorize("predict", X=X_inner, fh=fh)

            # convert to output mtype, identical with last y mtype seen
            y_out = convert_to(
                y_pred,
                self._y_mtype_last_seen,
                store=self._converter_store_y,
                store_behaviour="freeze",
            )

            return y_out

        # keep following code for downward compatibility,
        # todo: can be deleted once refactor is completed and effective,
        # todo: deprecate in v 10
        else:
            warn(
                "return_pred_int in predict() is deprecated since version 0.10.0 "
                " and will be removed in version 0.11.0."
                "please use predict_interval() instead to generate "
                "prediction intervals.",
                DeprecationWarning,
            )
            if not self._has_predict_quantiles_been_refactored():
                # this means the method is not refactored
                y_pred = self._predict(
                    self.fh,
                    X=X_inner,
                    return_pred_int=return_pred_int,
                    alpha=alpha,
                )

                # returns old return type anyways
                pred_int = y_pred[1]
                y_pred = y_pred[0]

            else:
                # it's already refactored
                # opposite definition previously vs. now
                if isinstance(alpha, list):
                    coverage = [1 - a for a in alpha]
                else:
                    coverage = alpha
                pred_int = self.predict_interval(fh=fh, X=X_inner, coverage=coverage)

                if keep_old_return_type:
                    pred_int = self._convert_new_to_old_pred_int(pred_int, alpha)

            y_pred = self._predict(
                self.fh,
                X=X_inner,
            )
            # convert to output mtype, identical with last y mtype seen
            y_out = convert_to(
                y_pred,
                self._y_mtype_last_seen,
                store=self._converter_store_y,
                store_behaviour="freeze",
            )

            return (y_out, pred_int)

    def fit_predict(
        self, y, X=None, fh=None, return_pred_int=False, alpha=DEFAULT_ALPHA
    ):
        """Fit and forecast time series at future horizon.

        State change:
            Changes state to "fitted".

        Writes to self:
            Sets is_fitted flag to True.
            Writes self._y and self._X with `y` and `X`, respectively.
            Sets self.cutoff and self._cutoff to last index seen in `y`.
            Sets fitted model attributes ending in "_".
            Stores fh to self.fh.

        Parameters
        ----------
        y : pd.Series, pd.DataFrame, or np.ndarray (1D or 2D)
            Time series to which to fit the forecaster.
            if self.get_tag("scitype:y")=="univariate":
                must have a single column/variable
            if self.get_tag("scitype:y")=="multivariate":
                must have 2 or more columns
            if self.get_tag("scitype:y")=="both": no restrictions apply
        fh : int, list, np.array or ForecastingHorizon (not optional)
            The forecasters horizon with the steps ahead to to predict.
        X : pd.DataFrame, or 2D np.array, optional (default=None)
            Exogeneous time series to fit to and to predict from
            if self.get_tag("X-y-must-have-same-index"),
            X.index must contain y.index and fh.index
        return_pred_int : bool, optional (default=False)
            If True, returns prediction intervals for given alpha values.
        alpha : float or list, optional (default=0.95)

        Returns
        -------
        y_pred : pd.Series, pd.DataFrame, or np.ndarray (1D or 2D)
            Point forecasts at fh, with same index as fh
            y_pred has same type as y
        y_pred_int : pd.DataFrame - only if return_pred_int=True
            in this case, return is 2-tuple (otherwise a single y_pred)
            Prediction intervals
        """
        # if fit is called, fitted state is re-set
        self._is_fitted = False

        fh = self._check_fh(fh)

        # check and convert X/y
        X_inner, y_inner = self._check_X_y(X=X, y=y)

        # set internal X/y to the new X/y
        # this also updates cutoff from y
        self._update_y_X(y_inner, X_inner)

        # apply fit and then predict
        vectorization_needed = isinstance(X_inner, VectorizedDF)
        self._is_vectorized = vectorization_needed
        # we call the ordinary _fit if no looping/vectorization needed
        if not vectorization_needed:
            self._fit(y=y_inner, X=X_inner, fh=fh)
        else:
            # otherwise we call the vectorized version of fit
            self._vectorize("fit", y=y_inner, X=X_inner, fh=fh)

        self._is_fitted = True
        # call the public predict to avoid duplicating output conversions
        #  input conversions are skipped since we are using X_inner
        return self.predict(
            fh=fh, X=X_inner, return_pred_int=return_pred_int, alpha=alpha
        )

    def predict_quantiles(self, fh=None, X=None, alpha=None):
        """Compute/return quantile forecasts.

        If alpha is iterable, multiple quantiles will be calculated.

        State required:
            Requires state to be "fitted".

        Accesses in self:
            Fitted model attributes ending in "_".
            self.cutoff, self._is_fitted

        Writes to self:
            Stores fh to self.fh if fh is passed and has not been passed previously.

        Parameters
        ----------
        fh : int, list, np.array or ForecastingHorizon
            Forecasting horizon, default = y.index (in-sample forecast)
        X : pd.DataFrame, optional (default=None)
            Exogenous time series
        alpha : float or list of float, optional (default=[0.05, 0.95])
            A probability or list of, at which quantile forecasts are computed.

        Returns
        -------
        quantiles : pd.DataFrame
            Column has multi-index: first level is variable name from y in fit,
                second level being the values of alpha passed to the function.
            Row index is fh. Entries are quantile forecasts, for var in col index,
                at quantile probability in second col index, for the row index.
        """
        if not self.get_tag("capability:pred_int"):
            raise NotImplementedError(
                f"{self.__class__.__name__} does not have the capability to return "
                "quantile predictions. If you "
                "think this estimator should have the capability, please open "
                "an issue on sktime."
            )
        self.check_is_fitted()
        # input checks
        if alpha is None:
            alpha = [0.05, 0.95]
        fh = self._check_fh(fh)

        alpha = check_alpha(alpha)

        # input check and conversion for X
        X_inner = self._check_X(X=X)

        quantiles = self._predict_quantiles(fh=fh, X=X_inner, alpha=alpha)
        return quantiles

    def predict_interval(
        self,
        fh=None,
        X=None,
        coverage=0.90,
    ):
        """Compute/return prediction interval forecasts.

        If coverage is iterable, multiple intervals will be calculated.

        State required:
            Requires state to be "fitted".

        Accesses in self:
            Fitted model attributes ending in "_".
            self.cutoff, self._is_fitted

        Writes to self:
            Stores fh to self.fh if fh is passed and has not been passed previously.

        Parameters
        ----------
        fh : int, list, np.array or ForecastingHorizon
            Forecasting horizon, default = y.index (in-sample forecast)
        X : pd.DataFrame, optional (default=None)
            Exogenous time series
        coverage : float or list of float, optional (default=0.90)
           nominal coverage(s) of predictive interval(s)

        Returns
        -------
        pred_int : pd.DataFrame
            Column has multi-index: first level is variable name from y in fit,
                second level coverage fractions for which intervals were computed.
                    in the same order as in input `coverage`.
                Third level is string "lower" or "upper", for lower/upper interval end.
            Row index is fh. Entries are forecasts of lower/upper interval end,
                for var in col index, at nominal coverage in second col index,
                lower/upper depending on third col index, for the row index.
                Upper/lower interval end forecasts are equivalent to
                quantile forecasts at alpha = 0.5 - c/2, 0.5 + c/2 for c in coverage.
        """
        if not self.get_tag("capability:pred_int"):
            raise NotImplementedError(
                f"{self.__class__.__name__} does not have the capability to return "
                "prediction intervals. If you "
                "think this estimator should have the capability, please open "
                "an issue on sktime."
            )
        self.check_is_fitted()
        # input checks
        fh = self._check_fh(fh)
        coverage = check_alpha(coverage)

        # check and convert X
        X_inner = self._check_X(X=X)

        pred_int = self._predict_interval(fh=fh, X=X_inner, coverage=coverage)

        # todo: remove if changing pred_interval format
        # if pred_int.columns.nlevels == 3:
        #     pred_int = _convert_pred_interval_to_quantiles(pred_int)

        return pred_int

    def update(self, y, X=None, update_params=True):
        """Update cutoff value and, optionally, fitted parameters.

        If no estimator-specific update method has been implemented,
        default fall-back is as follows:
            update_params=True: fitting to all observed data so far
            update_params=False: updates cutoff and remembers data only

        State required:
            Requires state to be "fitted".

        Accesses in self:
            Fitted model attributes ending in "_".
            Pointers to seen data, self._y and self.X
            self.cutoff, self._is_fitted
            If update_params=True, model attributes ending in "_".

        Writes to self:
            Update self._y and self._X with `y` and `X`, by appending rows.
            Updates self. cutoff and self._cutoff to last index seen in `y`.
            If update_params=True,
                updates fitted model attributes ending in "_".

        Parameters
        ----------
        y : pd.Series, pd.DataFrame, or np.ndarray (1D or 2D)
            Time series to which to fit the forecaster.
            if self.get_tag("scitype:y")=="univariate":
                must have a single column/variable
            if self.get_tag("scitype:y")=="multivariate":
                must have 2 or more columns
            if self.get_tag("scitype:y")=="both": no restrictions apply
        X : pd.DataFrame, or 2D np.ndarray optional (default=None)
            Exogeneous time series to fit to
            if self.get_tag("X-y-must-have-same-index"), X.index must contain y.index
        update_params : bool, optional (default=True)
            whether model parameters should be updated

        Returns
        -------
        self : reference to self
        """
        self.check_is_fitted()

        # input checks and minor coercions on X, y
        X_inner, y_inner = self._check_X_y(X=X, y=y)

        # update internal X/y with the new X/y
        # this also updates cutoff from y
        self._update_y_X(y_inner, X_inner)

        # checks and conversions complete, pass to inner fit
        self._update(y=y_inner, X=X_inner, update_params=update_params)

        return self

    def update_predict(
        self,
        y,
        cv=None,
        X=None,
        update_params=True,
        return_pred_int=False,
        alpha=DEFAULT_ALPHA,
    ):
        """Make predictions and update model iteratively over the test set.

        State required:
            Requires state to be "fitted".

        Accesses in self:
            Fitted model attributes ending in "_".
            Pointers to seen data, self._y and self.X
            self.cutoff, self._is_fitted
            If update_params=True, model attributes ending in "_".

        Writes to self:
            Update self._y and self._X with `y` and `X`, by appending rows.
            Updates self.cutoff and self._cutoff to last index seen in `y`.
            If update_params=True,
                updates fitted model attributes ending in "_".

        Parameters
        ----------
        y : pd.Series, pd.DataFrame, or np.ndarray (1D or 2D)
            Time series to which to fit the forecaster.
            if self.get_tag("scitype:y")=="univariate":
                must have a single column/variable
            if self.get_tag("scitype:y")=="multivariate":
                must have 2 or more columns
            if self.get_tag("scitype:y")=="both": no restrictions apply
        cv : temporal cross-validation generator, optional (default=None)
        X : pd.DataFrame, or 2D np.ndarray optional (default=None)
            Exogeneous time series to fit to and predict from
            if self.get_tag("X-y-must-have-same-index"),
            X.index must contain y.index and fh.index
        update_params : bool, optional (default=True)
        return_pred_int : bool, optional (default=False)
        alpha : int or list of ints, optional (default=None)

        Returns
        -------
        y_pred : pd.Series, pd.DataFrame, or np.ndarray (1D or 2D)
            Point forecasts at fh, with same index as fh
            y_pred has same type as y
        y_pred_int : pd.DataFrame - only if return_pred_int=True
            in this case, return is 2-tuple (otherwise a single y_pred)
            Prediction intervals
        """
        self.check_is_fitted()

        if return_pred_int and not self.get_tag("capability:pred_int"):
            raise NotImplementedError(
                f"{self.__class__.__name__} does not have the capability to return "
                "prediction intervals. Please set return_pred_int=False. If you "
                "think this estimator should have the capability, please open "
                "an issue on sktime."
            )

        if return_pred_int:
            warn(
                "argument return_pred_int in update_predict() is deprecated "
                "since version 0.10.0 and will be removed in version 0.11.0."
                "please use update() then predict_interval() or predict_quantiles() "
                "to generate predictive quantiles or prediction intervals.",
                DeprecationWarning,
            )

        # input checks and minor coercions on X, y
        X_inner, y_inner = self._check_X_y(X=X, y=y)

        cv = check_cv(cv)

        return self._predict_moving_cutoff(
            y=y_inner,
            cv=cv,
            X=X_inner,
            update_params=update_params,
            return_pred_int=return_pred_int,
            alpha=alpha,
        )

    def update_predict_single(
        self,
        y=None,
        y_new=None,
        fh=None,
        X=None,
        update_params=True,
        return_pred_int=False,
        alpha=DEFAULT_ALPHA,
    ):
        """Update model with new data and make forecasts.

        This method is useful for updating and making forecasts in a single step.

        If no estimator-specific update method has been implemented,
        default fall-back is first update, then predict.

        State required:
            Requires state to be "fitted".

        Accesses in self:
            Fitted model attributes ending in "_".
            Pointers to seen data, self._y and self.X
            self.cutoff, self._is_fitted
            If update_params=True, model attributes ending in "_".

        Writes to self:
            Update self._y and self._X with `y` and `X`, by appending rows.
            Updates self. cutoff and self._cutoff to last index seen in `y`.
            If update_params=True,
                updates fitted model attributes ending in "_".

        Parameters
        ----------
        y : pd.Series, pd.DataFrame, or np.ndarray (1D or 2D)
            Target time series to which to fit the forecaster.
            if self.get_tag("scitype:y")=="univariate":
                must have a single column/variable
            if self.get_tag("scitype:y")=="multivariate":
                must have 2 or more columns
            if self.get_tag("scitype:y")=="both": no restrictions apply
        y_new : alias for y for downwards compatibility, pass only one of y, y_new
            deprecated since version 0.10.0 and will be removed in 0.11.0
        fh : int, list, np.array or ForecastingHorizon, optional (default=None)
            The forecasters horizon with the steps ahead to to predict.
        X : pd.DataFrame, or 2D np.array, optional (default=None)
            Exogeneous time series to fit to and to predict from
            if self.get_tag("X-y-must-have-same-index"),
                X.index must contain y.index and fh.index
        update_params : bool, optional (default=False)
        return_pred_int : bool, optional (default=False)
            If True, prediction intervals are returned in addition to point
            predictions.
        alpha : float or list of floats

        Returns
        -------
        y_pred : pd.Series, pd.DataFrame, or np.ndarray (1D or 2D)
            Point forecasts at fh, with same index as fh
            y_pred has same type as y
        pred_ints : pd.DataFrame
            Prediction intervals
        """
        # todo: remove return_pred_int in v0.11.0
        self.check_is_fitted()
        fh = self._check_fh(fh)

        # handle input alias, remove in v 0.11.0
        if y is None:
            y = y_new
            msg = (
                "argument y_new in update_predict_single is deprecated since "
                "version 0.10.0 and will be removed in version 0.11.0"
            )
            warn(msg, category=DeprecationWarning)
        if y is None:
            raise ValueError("y must be of Series type and cannot be None")

        if return_pred_int:
            warn(
                "argument return_pred_int in update_predict_single() is deprecated "
                "since version 0.10.0 and will be removed in version 0.11.0."
                "please use update() then predict_interval() or predict_quantiles() "
                "to generate predictive quantiles or prediction intervals.",
                DeprecationWarning,
            )

        self.check_is_fitted()
        fh = self._check_fh(fh)

        # input checks and minor coercions on X, y
        X_inner, y_inner = self._check_X_y(X=X, y=y)

        # update internal _X/_y with the new X/y
        # this also updates cutoff from y
        self._update_y_X(y_inner, X_inner)

        return self._update_predict_single(
            y=y_inner,
            fh=fh,
            X=X_inner,
            update_params=update_params,
            return_pred_int=return_pred_int,
            alpha=alpha,
        )

    def predict_residuals(self, y=None, X=None):
        """Return residuals of time series forecasts.

        Residuals will be computed for forecasts at y.index.

        If fh must be passed in fit, must agree with y.index.
        If y is an np.ndarray, and no fh has been passed in fit,
        the residuals will be computed at a fh of range(len(y.shape[0]))

        State required:
            Requires state to be "fitted".
            If fh has been set, must correspond to index of y (pandas or integer)

        Accesses in self:
            Fitted model attributes ending in "_".
            self.cutoff, self._is_fitted

        Writes to self:
            Stores y.index to self.fh if has not been passed previously.

        Parameters
        ----------
        y : pd.Series, pd.DataFrame, np.ndarray (1D or 2D), or None
            Time series with ground truth observations, to compute residuals to.
            Must have same type, dimension, and indices as expected return of predict.
            if None, the y seen so far (self._y) are used, in particular:
                if preceded by a single fit call, then in-sample residuals are produced
                if fit requires fh, it must have pointed to index of y in fit
        X : pd.DataFrame, or 2D np.ndarray, optional (default=None)
            Exogeneous time series to predict from
            if self.get_tag("X-y-must-have-same-index"), X.index must contain fh.index

        Returns
        -------
        y_res : pd.Series, pd.DataFrame, or np.ndarray (1D or 2D)
            Forecast residuals at fh, with same index as fh
            y_pred has same type as y passed in fit (most recently)
        """
        # if no y is passed, the so far observed y is used
        if y is None:
            y = self._y

        # we want residuals, so fh must be the index of y
        # if data frame: take directly from y
        # to avoid issues with _set_fh, we convert to relative if self.fh is
        if isinstance(y, (pd.DataFrame, pd.Series)):
            fh = ForecastingHorizon(y.index, is_relative=False)
            if self._fh is not None and self.fh.is_relative:
                fh = fh.to_relative(self.cutoff)
            fh = self._check_fh(fh)
        # if np.ndarray, rows are not indexed
        # so will be interpreted as range(len), or existing fh if it is stored
        elif isinstance(y, np.ndarray):
            if self._fh is None:
                fh = range(y.shape[0])
            else:
                fh = self.fh
        else:
            raise TypeError("y must be a supported Series mtype")

        y_pred = self.predict(fh=fh, X=X)

        if not type(y_pred) == type(y):
            raise TypeError(
                "y must have same type, dims, index as expected predict return. "
                f"expected type {type(y_pred)}, but found {type(y)}"
            )

        y_res = y - y_pred

        return y_res

    def score(self, y, X=None, fh=None):
        """Scores forecast against ground truth, using MAPE.

        Parameters
        ----------
        y : pd.Series, pd.DataFrame, or np.ndarray (1D or 2D)
            Time series to score
            if self.get_tag("scitype:y")=="univariate":
                must have a single column/variable
            if self.get_tag("scitype:y")=="multivariate":
                must have 2 or more columns
            if self.get_tag("scitype:y")=="both": no restrictions apply
        fh : int, list, array-like or ForecastingHorizon, optional (default=None)
            The forecasters horizon with the steps ahead to to predict.
        X : pd.DataFrame, or 2D np.array, optional (default=None)
            Exogeneous time series to score
            if self.get_tag("X-y-must-have-same-index"), X.index must contain y.index

        Returns
        -------
        score : float
            sMAPE loss of self.predict(fh, X) with respect to y_test.

        See Also
        --------
        :meth:`sktime.performance_metrics.forecasting.mean_absolute_percentage_error`
        """
        # no input checks needed here, they will be performed
        # in predict and loss function
        # symmetric=True is default for mean_absolute_percentage_error
        from sktime.performance_metrics.forecasting import (
            mean_absolute_percentage_error,
        )

        return mean_absolute_percentage_error(y, self.predict(fh, X))

    def get_fitted_params(self):
        """Get fitted parameters.

        State required:
            Requires state to be "fitted".

        Returns
        -------
        fitted_params : dict
        """
        raise NotImplementedError("abstract method")

    def _check_X_y(self, X=None, y=None):
        """Check and coerce X/y for fit/predict/update functions.

        Parameters
        ----------
        y : pd.Series, pd.DataFrame, or np.ndarray (1D or 2D), optional (default=None)
            Time series to check.
        X : pd.DataFrame, or 2D np.array, optional (default=None)
            Exogeneous time series.

        Returns
        -------
        y_inner : Series, Panel, or Hierarchical object, or VectorizedDF
                compatible with self.get_tag("y_inner_mtype") format
            Case 1: self.get_tag("y_inner_mtype") supports scitype of y, then
                converted/coerced version of y, mtype determined by "y_inner_mtype" tag
            Case 2: self.get_tag("y_inner_mtype") does not support scitype of y, then
                VectorizedDF of y, iterated as the most complex supported scitype
                    (complexity order: Hierarchical > Panel > Series)
            Case 3: None if y was None
        X_inner :  Series, Panel, or Hierarchical object, or VectorizedDF
                compatible with self.get_tag("X_inner_mtype") format
            Case 1: self.get_tag("X_inner_mtype") supports scitype of X, then
                converted/coerced version of X, mtype determined by "X_inner_mtype" tag
            Case 2: self.get_tag("X_inner_mtype") does not support scitype of X, then
                VectorizedDF of X, iterated as the most complex supported scitype
            Case 3: None if X was None

        Raises
        ------
        TypeError if y or X is not one of the permissible Series mtypes
        TypeError if y is not compatible with self.get_tag("scitype:y")
            if tag value is "univariate", y must be univariate
            if tag value is "multivariate", y must be bi- or higher-variate
            if tag value is "both", y can be either
        TypeError if self.get_tag("X-y-must-have-same-index") is True
            and the index set of X is not a super-set of the index set of y

        Writes to self
        --------------
        _y_mtype_last_seen : str, mtype of y
        _converter_store_y : dict, metadata from conversion for back-conversion
        """
        if X is None and y is None:
            return None, None

        def _most_complex_scitype(scitypes):
            """Return most complex scitype in a list of str."""
            if "Hierarchical" in scitypes:
                return "Hierarchical"
            elif "Panel" in scitypes:
                return "Panel"
            elif "Series" in scitypes:
                return "Series"
            else:
                raise ValueError("no series scitypes supported, bug in estimator")

        # retrieve supported mtypes
        y_inner_mtype = _coerce_to_list(self.get_tag("y_inner_mtype"))
        X_inner_mtype = _coerce_to_list(self.get_tag("X_inner_mtype"))
        y_inner_scitype = mtype_to_scitype(y_inner_mtype, return_unique=True)
        X_inner_scitype = mtype_to_scitype(X_inner_mtype, return_unique=True)

        ALLOWED_SCITYPES = ["Series", "Panel", "Hierarchical"]

        # checking y
        if y is not None:
            y_valid, _, y_metadata = check_is_scitype(
                y, scitype=ALLOWED_SCITYPES, return_metadata=True, var_name="y"
            )
            msg = (
                "y must be in an sktime compatible format, "
                "of scitype Series, Panel or Hierarchical, "
                "for instance a pandas.DataFrame with sktime compatible time indices, "
                "or with MultiIndex and lowest level a sktime compatible time index. "
                "See the forecasting tutorial examples/01_forecasting.ipynb, or"
                " the data format tutorial examples/AA_datatypes_and_datasets.ipynb"
            )
            if not y_valid:
                raise TypeError(msg)

            y_scitype = y_metadata["scitype"]
            self._y_mtype_last_seen = y_metadata["mtype"]

            requires_vectorization = y_scitype not in y_inner_scitype

            if (
                self.get_tag("scitype:y") == "univariate"
                and not y_metadata["is_univariate"]
            ):
                raise ValueError(
                    "y must be univariate, but found more than one variable"
                )
            if (
                self.get_tag("scitype:y") == "multivariate"
                and y_metadata["is_univariate"]
            ):
                raise ValueError(
                    "y must have two or more variables, but found only one"
                )
        else:
            # y_scitype is used below - set to None if y is None
            y_scitype = None
        # end checking y

        # checking X
        if X is not None:
            X_valid, _, X_metadata = check_is_scitype(
                X, scitype=ALLOWED_SCITYPES, return_metadata=True, var_name="X"
            )

            msg = (
                "X must be either None, or in an sktime compatible format, "
                "of scitype Series, Panel or Hierarchical, "
                "for instance a pandas.DataFrame with sktime compatible time indices, "
                "or with MultiIndex and lowest level a sktime compatible time index. "
                "See the forecasting tutorial examples/01_forecasting.ipynb, or"
                " the data format tutorial examples/AA_datatypes_and_datasets.ipynb"
            )
            if not X_valid:
                raise TypeError(msg)

            X_scitype = X_metadata["scitype"]
            requires_vectorization = X_scitype not in X_inner_scitype
        else:
            # X_scitype is used below - set to None if X is None
            X_scitype = None
        # end checking X

        # compatibility checks between X and y
        if X is not None and y is not None:
            if self.get_tag("X-y-must-have-same-index"):
<<<<<<< HEAD
                check_equal_time_index(X, y)

            if y_scitype != X_scitype:
                raise TypeError("X and y must have the same scitype")
        # end compatibility checking X and y

        # todo: add tests that :
        #   y_inner_scitype are same as X_inner_scitype
        #   y_inner_scitype always includes "less index" scitypes
=======
                check_equal_time_index(X, y, mode="contains")
        # end checking X
>>>>>>> 599513c3

        # convert X & y to supported inner type, if necessary
        #####################################################

        # convert X and y to a supported internal mtype
        #  it X/y mtype is already supported, no conversion takes place
        #  if X/y is None, then no conversion takes place (returns None)
<<<<<<< HEAD
        #  if vectorization is required, we wrap in Vect

        if not requires_vectorization:
            # converts y, skips conversion if already of right type
            y_inner = convert_to(
                y,
                to_type=y_inner_mtype,
                as_scitype=y_scitype,  # we are dealing with series
                store=self._converter_store_y,
            )
=======
        y_inner_mtype = self.get_tag("y_inner_mtype")
        y_inner = convert_to(
            y,
            to_type=y_inner_mtype,
            as_scitype="Series",  # we are dealing with series
            store=self._converter_store_y,
            store_behaviour="reset",
        )
>>>>>>> 599513c3

            # converts X, converts None to None if X is None
            X_inner = convert_to(
                X,
                to_type=X_inner_mtype,
                as_scitype=X_scitype,  # we are dealing with series
            )
        else:
            iterate_as = _most_complex_scitype(y_inner_scitype)
            if y is not None:
                y_inner = VectorizedDF(X=y, iterate_as=iterate_as, is_scitype=y_scitype)
            else:
                y_inner = None
            if X is not None:
                X_inner = VectorizedDF(X=X, iterate_as=iterate_as, is_scitype=X_scitype)
            else:
                X_inner = None

        return X_inner, y_inner

    def _check_X(self, X=None):
        """Shorthand for _check_X_y with one argument X, see _check_X_y."""
        return self._check_X_y(X=X)[0]

    def _update_X(self, X, enforce_index_type=None):
        if X is not None:
            X = check_X(X, enforce_index_type=enforce_index_type)
            if X is len(X) > 0:
                self._X = X.combine_first(self._X)

    def _update_y_X(self, y, X=None, enforce_index_type=None):
        """Update internal memory of seen training data.

        Accesses in self:
        _y : only if exists, then assumed same type as y and same cols
        _X : only if exists, then assumed same type as X and same cols
            these assumptions should be guaranteed by calls

        Writes to self:
        _y : same type as y - new rows from y are added to current _y
            if _y does not exist, stores y as _y
        _X : same type as X - new rows from X are added to current _X
            if _X does not exist, stores X as _X
            this is only done if X is not None
        cutoff : is set to latest index seen in y

        Parameters
        ----------
        y : pd.Series, pd.DataFrame, or np.ndarray (1D or 2D)
            Endogenous time series
        X : pd.DataFrame or 2D np.ndarray, optional (default=None)
            Exogeneous time series
        """
        # we only need to modify _y if y is not None
        if y is not None:
            # we want to ensure that y is either numpy (1D, 2D, 3D)
            # or in one of the long pandas formats
            y = convert_to(
                y,
                to_type=[
                    "np.ndarray",
                    "numpy3D",
                    "pd.Series",
                    "pd.DataFrame",
                    "pd-multiindex",
                    "pd_multiindex_hier",
                ],
            )
            # if _y does not exist yet, initialize it with y
            if not hasattr(self, "_y") or self._y is None or not self.is_fitted:
                self._y = y
            # otherwise, update _y with the new rows in y
            #  if y is np.ndarray, we assume all rows are new
            elif isinstance(y, np.ndarray):
                # if 1D or 2D, axis 0 is "time"
                if y.ndim in [1, 2]:
                    self._y = np.concatenate(self._y, y, axis=0)
                # if 3D, axis 2 is "time"
                elif y.ndim == 3:
                    self._y = np.concatenate(self._y, y, axis=2)
            #  if y is pandas, we use combine_first to update
            elif isinstance(y, (pd.Series, pd.DataFrame)) and len(y) > 0:
                self._y = y.combine_first(self._y)

            # set cutoff to the end of the observation horizon
            self._set_cutoff_from_y(y)

        # we only need to modify _X if X is not None
        if X is not None:
            # we want to ensure that X is either numpy (1D, 2D, 3D)
            # or in one of the long pandas formats
            X = convert_to(
                X,
                to_type=[
                    "np.ndarray",
                    "numpy3D",
                    "pd.DataFrame",
                    "pd-multiindex",
                    "pd_multiindex_hier",
                ],
            )
            # if _X does not exist yet, initialize it with X
            if not hasattr(self, "_X") or self._X is None or not self.is_fitted:
                self._X = X
            # otherwise, update _X with the new rows in X
            #  if X is np.ndarray, we assume all rows are new
            elif isinstance(X, np.ndarray):
                # if 1D or 2D, axis 0 is "time"
                if X.ndim in [1, 2]:
                    self._X = np.concatenate(self._X, X, axis=0)
                # if 3D, axis 2 is "time"
                elif X.ndim == 3:
                    self._X = np.concatenate(self._X, X, axis=2)
            #  if X is pandas, we use combine_first to update
            elif isinstance(X, pd.DataFrame) and len(X) > 0:
                self._X = X.combine_first(self._X)

    def _get_y_pred(self, y_in_sample, y_out_sample):
        """Combine in- & out-sample prediction, slices given fh.

        Parameters
        ----------
        y_in_sample : pd.Series
            In-sample prediction
        y_out_sample : pd.Series
            Out-sample prediction

        Returns
        -------
        pd.Series
            y_pred, sliced by fh
        """
        y_pred = y_in_sample.append(y_out_sample, ignore_index=True).rename("y_pred")
        y_pred = pd.DataFrame(y_pred)
        # Workaround for slicing with negative index
        y_pred["idx"] = [x for x in range(-len(y_in_sample), len(y_out_sample))]
        y_pred = y_pred.loc[y_pred["idx"].isin(self.fh.to_indexer(self.cutoff).values)]
        y_pred.index = self.fh.to_absolute(self.cutoff)
        y_pred = y_pred["y_pred"].rename(None)
        return y_pred

    @property
    def cutoff(self):
        """Cut-off = "present time" state of forecaster.

        Returns
        -------
        cutoff : int
        """
        return self._cutoff

    def _set_cutoff(self, cutoff):
        """Set and update cutoff.

        Parameters
        ----------
        cutoff: pandas compatible index element

        Notes
        -----
        Set self._cutoff is to `cutoff`.
        """
        self._cutoff = cutoff

    def _set_cutoff_from_y(self, y):
        """Set and update cutoff from series y.

        Parameters
        ----------
        y: pd.DataFrame (long format) or np.array (1D, 2D, 3D)
            Time series from which to infer the cutoff.

        Notes
        -----
        Set self._cutoff to latest index seen in `y`.
        """
        if len(y) > 0:
            if isinstance(y, (pd.Series, pd.DataFrame)):
                if not isinstance(y.index, pd.MultiIndex):
                    # if index is not a multiindex, last index value is latest
                    self._cutoff = y.index[-1]
                else:
                    # otherwise, we need to look in last level, take the max index
                    self._cutoff = y.index.get_level_values(-1).max()
            elif isinstance(y, "np.ndarray"):
                # if numpy 3D, time is in axis 2
                if y.ndim == 3:
                    cutoff = y.shape[2]
                # if numpy 2D or 1D, time is in axis 0
                else:
                    cutoff = y.shape[0]
                # if we've already seen data, add to the cutoff
                if self._cutoff is not None:
                    cutoff += self._cutoff
                # if not, we need to subtract 1, since python starts counting at 0
                else:
                    cutoff -= 1
                self._cutoff = cutoff
            else:
                raise TypeError(
                    "y does not have a supported type in _set_cutoff_from_y. "
                    "This error should be unreachable, probable bug in input checks."
                )

    @contextmanager
    def _detached_cutoff(self):
        """Detached cutoff mode.

        When in detached cutoff mode, the cutoff can be updated but will
        be reset to the initial value after leaving the detached cutoff mode.

        This is useful during rolling-cutoff forecasts when the cutoff needs
        to be repeatedly reset, but afterwards should be restored to the
        original value.
        """
        cutoff = self.cutoff  # keep initial cutoff
        try:
            yield
        finally:
            # re-set cutoff to initial value
            self._set_cutoff(cutoff)

    @property
    def fh(self):
        """Forecasting horizon that was passed."""
        # raise error if some method tries to accessed it before it has been set
        if self._fh is None:
            raise ValueError(
                "No `fh` has been set yet, please specify `fh` " "in `fit` or `predict`"
            )

        return self._fh

    def _check_fh(self, fh):
        """Check, set and update the forecasting horizon.

        Called from all methods where fh can be passed:
            fit, predict-like, update-like

        Reads and writes to self._fh
        Writes fh to self._fh if does not exist
        Checks equality of fh with self._fh if exists, raises error if not equal

        Parameters
        ----------
        fh : None, int, list, np.ndarray or ForecastingHorizon

        Returns
        -------
        self._fh : ForecastingHorizon or None
            if ForecastingHorizon, last passed fh coerced to ForecastingHorizon

        Raises
        ------
        ValueError if self._fh exists and is inconsistent with fh
        ValueError if fh is not passed (None) in a case where it must be:
            - in fit, if self has the tag "requires-fh-in-fit" (value True)
            - in predict, if it has not been passed in fit
        """
        requires_fh = self.get_tag("requires-fh-in-fit")

        msg = (
            f"This is because fitting of the `"
            f"{self.__class__.__name__}` "
            f"depends on `fh`. "
        )

        # below loop treats four cases from three conditions:
        #  A. forecaster is fitted yes/no - self.is_fitted
        #  B. no fh is passed yes/no - fh is None
        #  C. fh is optional in fit yes/no - optfh

        # B. no fh is passed
        if fh is None:
            # A. strategy fitted (call of predict or similar)
            if self._is_fitted:
                # in case C. fh is optional in fit:
                # if there is none from before, there is none overall - raise error
                if not requires_fh and self._fh is None:
                    raise ValueError(
                        "The forecasting horizon `fh` must be passed "
                        "either to `fit` or `predict`, "
                        "but was found in neither."
                    )
                # in case C. fh is not optional in fit: this is fine
                # any error would have already been caught in fit

            # A. strategy not fitted (call of fit)
            elif requires_fh:
                # in case fh is not optional in fit:
                # fh must be passed in fit
                raise ValueError(
                    "The forecasting horizon `fh` must be passed to "
                    "`fit`, but none was found. " + msg
                )
                # in case C. fh is optional in fit:
                # this is fine, nothing to check/raise

        # B. fh is passed
        else:
            # If fh is passed, validate (no matter the situation)
            fh = check_fh(fh)

            # fh is written to self if one of the following is true
            # - estimator has not been fitted yet (for safety from side effects)
            # - fh has not been seen yet
            # - fh has been seen, but was optional in fit,
            #     this means fh needs not be same and can be overwritten
            if not requires_fh or not self._fh or not self._is_fitted:
                self._fh = fh
            # there is one error condition:
            # - fh is mandatory in fit, i.e., fh in predict must be same if passed
            # - fh already passed, and estimator is fitted
            # - fh that was passed in fit is not the same as seen in predict
            # note that elif means: optfh == False, and self._is_fitted == True
            elif self._fh and not np.array_equal(fh, self._fh):
                # raise error if existing fh and new one don't match
                raise ValueError(
                    "A different forecasting horizon `fh` has been "
                    "provided from "
                    "the one seen in `fit`. If you want to change the "
                    "forecasting "
                    "horizon, please re-fit the forecaster. " + msg
                )
            # if existing one and new match, ignore new one

        return self._fh

    def _vectorize(self, methodname, **kwargs):
        """Vectorized/iterated loop over method of BaseForecaster.

        Uses forecasters_ attribute to store one forecaster per loop index.
        """
        PREDICT_METHODS = ["predict", "predict_quantiles"]

        if methodname == "fit":
            # create container for clones
            y = kwargs.pop("y")
            X = kwargs.pop("X", None)

            idx = y.get_iter_indices()
            ys = y.as_list()
            if X is None:
                Xs = [None] * len(ys)
            else:
                Xs = X.as_list()

            self.forecasters_ = pd.DataFrame(index=idx, columns=["forecasters"])
            for i in range(len(idx)):
                self.forecasters_.iloc[i, 0] = clone(self)
                self.forecasters_.iloc[i, 0].fit(y=ys[i], X=Xs[i], **kwargs)

            return self
        elif methodname in PREDICT_METHODS:
            n = len(self.forecasters_.index)
            X = kwargs.pop("X", None)
            if X is None:
                Xs = [None] * n
            else:
                Xs = X.as_list()
            y_preds = []
            for i in range(n):
                method = getattr(self.forecasters_.iloc[i, 0], methodname)
                y_preds += [method(X=Xs[i], **kwargs)]
            y_pred = self._ys.reconstruct(y_preds, overwrite_index=False)
            return y_pred

    def _fit(self, y, X=None, fh=None):
        """Fit forecaster to training data.

            core logic

        Writes to self:
            Sets fitted model attributes ending in "_".

        Parameters
        ----------
        y : guaranteed to be of a type in self.get_tag("y_inner_mtype")
            Time series to which to fit the forecaster.
            if self.get_tag("scitype:y")=="univariate":
                guaranteed to have a single column/variable
            if self.get_tag("scitype:y")=="multivariate":
                guaranteed to have 2 or more columns
            if self.get_tag("scitype:y")=="both": no restrictions apply
        fh : int, list, np.array or ForecastingHorizon, optional (default=None)
            The forecasters horizon with the steps ahead to to predict.
        X : optional (default=None)
            guaranteed to be of a type in self.get_tag("X_inner_mtype")
            Exogeneous time series to fit to.

        Returns
        -------
        self : returns an instance of self.
        """
        raise NotImplementedError("abstract method")

    def _predict(self, fh, X=None):
        """Forecast time series at future horizon.

            core logic

        State required:
            Requires state to be "fitted".

        Parameters
        ----------
        fh : int, list, np.array or ForecastingHorizon
            Forecasting horizon
        X : optional (default=None)
            guaranteed to be of a type in self.get_tag("X_inner_mtype")
            Exogeneous time series to predict from.
        return_pred_int : bool, optional (default=False)
            If True, returns prediction intervals for given alpha values.
            - Will be removed in v 0.10.0
        alpha : float or list, optional (default=0.95)

        Returns
        -------
        y_pred : series of a type in self.get_tag("y_inner_mtype")
            Point forecasts at fh, with same index as fh
        y_pred_int : pd.DataFrame - only if return_pred_int=True
            Prediction intervals - deprecate in v 0.10.1

        """
        raise NotImplementedError("abstract method")

    def _update(self, y, X=None, update_params=True):
        """Update time series to incremental training data.

        Writes to self:
            If update_params=True,
                updates fitted model attributes ending in "_".

        Parameters
        ----------
        y : guaranteed to be of a type in self.get_tag("y_inner_mtype")
            Time series to which to fit the forecaster.
            if self.get_tag("scitype:y")=="univariate":
                guaranteed to have a single column/variable
            if self.get_tag("scitype:y")=="multivariate":
                guaranteed to have 2 or more columns
            if self.get_tag("scitype:y")=="both": no restrictions apply
        fh : int, list, np.array or ForecastingHorizon
            Forecasting horizon
        X : optional (default=None)
            guaranteed to be of a type in self.get_tag("X_inner_mtype")
            Exogeneous time series to predict from.
        return_pred_int : bool, optional (default=False)
            If True, returns prediction intervals for given alpha values.
        alpha : float or list, optional (default=0.95)

        Returns
        -------
        y_pred : series of a type in self.get_tag("y_inner_mtype")
            Point forecasts at fh, with same index as fh
        y_pred_int : pd.DataFrame - only if return_pred_int=True
            Prediction intervals
        """
        if update_params:
            # default to re-fitting if update is not implemented
            warn(
                f"NotImplementedWarning: {self.__class__.__name__} "
                f"does not have a custom `update` method implemented. "
                f"{self.__class__.__name__} will be refit each time "
                f"`update` is called."
            )
            # refit with updated data, not only passed data
            self.fit(self._y, self._X, self.fh)
            # todo: should probably be self._fit, not self.fit
            # but looping to self.fit for now to avoid interface break

        return self

    def _update_predict_single(
        self,
        y,
        fh,
        X=None,
        update_params=True,
        # todo: deprecate return_pred_int in v 10.0.1
        return_pred_int=False,
        alpha=DEFAULT_ALPHA,
    ):
        """Update forecaster and then make forecasts.

        Implements default behaviour of calling update and predict
        sequentially, but can be overwritten by subclasses
        to implement more efficient updating algorithms when available.
        """
        self.update(y, X, update_params=update_params)
        return self.predict(fh, X, return_pred_int=return_pred_int, alpha=alpha)

    def _predict_interval(self, fh, X=None, coverage=0.90):
        """Compute/return prediction interval forecasts.

        If coverage is iterable, multiple intervals will be calculated.

            core logic

        State required:
            Requires state to be "fitted".

        Parameters
        ----------
        fh : int, list, np.array or ForecastingHorizon
           Forecasting horizon, default = y.index (in-sample forecast)
        X : pd.DataFrame, optional (default=None)
           Exogenous time series
        coverage : float or list, optional (default=0.95)
           nominal coverage(s) of predictive interval(s)

        Returns
        -------
        pred_int : pd.DataFrame
            Column has multi-index: first level is variable name from y in fit,
                second level coverage fractions for which intervals were computed.
                    in the same order as in input `coverage`.
                Third level is string "lower" or "upper", for lower/upper interval end.
            Row index is fh. Entries are forecasts of lower/upper interval end,
                for var in col index, at nominal coverage in second col index,
                lower/upper depending on third col index, for the row index.
                Upper/lower interval end forecasts are equivalent to
                quantile forecasts at alpha = 0.5 - c/2, 0.5 + c/2 for c in coverage.
        """
        implements_interval = self._has_implementation_of("_predict_interval")
        implements_quantiles = self._has_implementation_of("_predict_quantiles")
        implements_proba = self._has_implementation_of("_predict_proba")
        can_do_proba = implements_interval or implements_quantiles or implements_proba

        if not can_do_proba:
            raise RuntimeError(
                f"{self.__class__.__name__} does not implement "
                "probabilistic forecasting, "
                'but "capability:pred_int" flag has been set to True incorrectly. '
                "This is likely a bug, please report, and/or set the flag to False."
            )

        if implements_quantiles:
            alphas = []
            for c in coverage:
                # compute quantiles corresponding to prediction interval coverage
                #  this uses symmetric predictive intervals
                alphas.extend([0.5 - 0.5 * float(c), 0.5 + 0.5 * float(c)])

            # compute quantile forecasts corresponding to upper/lower
            pred_int = self._predict_quantiles(fh=fh, X=X, alpha=alphas)

            # change the column labels (multiindex) to the format for intervals
            # idx returned by _predict_quantiles is
            #   2-level MultiIndex with variable names, alpha
            idx = pred_int.columns
            # variable names (unique, in same order)
            var_names = idx.get_level_values(0).unique()
            # if was univariate & unnamed variable, replace default
            if var_names == ["Quantiles"]:
                var_names = ["Coverage"]
            # idx returned by _predict_interval should be
            #   3-level MultiIndex with variable names, coverage, lower/upper
            int_idx = pd.MultiIndex.from_product(
                [var_names, coverage, ["lower", "upper"]]
            )

            pred_int.columns = int_idx

        return pred_int

    def _predict_quantiles(self, fh, X, alpha):
        """Compute/return prediction quantiles for a forecast.

        private _predict_quantiles containing the core logic,
            called from predict_quantiles and predict_interval

        Parameters
        ----------
        fh : int, list, np.array or ForecastingHorizon
            Forecasting horizon
        X : pd.DataFrame, optional (default=None)
            Exogenous time series
        alpha : list of float, optional (default=[0.5])
            A list of probabilities at which quantile forecasts are computed.

        Returns
        -------
        quantiles : pd.DataFrame
            Column has multi-index: first level is variable name from y in fit,
                second level being the values of alpha passed to the function.
            Row index is fh. Entries are quantile forecasts, for var in col index,
                at quantile probability in second col index, for the row index.
        """
        implements_interval = self._has_implementation_of("_predict_interval")
        implements_quantiles = self._has_implementation_of("_predict_quantiles")
        implements_proba = self._has_implementation_of("_predict_proba")
        can_do_proba = implements_interval or implements_quantiles or implements_proba

        if not can_do_proba:
            raise RuntimeError(
                f"{self.__class__.__name__} does not implement "
                "probabilistic forecasting, "
                'but "capability:pred_int" flag has been set to True incorrectly. '
                "This is likely a bug, please report, and/or set the flag to False."
            )

        if implements_interval:

            coverage = []
            for a in alpha:
                # compute quantiles corresponding to prediction interval coverage
                #  this uses symmetric predictive intervals
                if a < 0.5:
                    coverage.extend([2 * a])
                else:
                    coverage.extend([2 * (1 - a)])

            # compute quantile forecasts corresponding to upper/lower
            pred_int = self._predict_interval(fh=fh, X=X, coverage=coverage)

            # now we need to subset to lower/upper depending
            #   on whether alpha was < 0.5 or >= 0.5
            #   this formula gives the integer column indices giving lower/upper
            col_selector = (np.array(alpha) >= 0.5) + 2 * np.arange(len(alpha))
            pred_int = pred_int.iloc[:, col_selector]

            # change the column labels (multiindex) to the format for intervals
            # idx returned by _predict_interval is
            #   3-level MultiIndex with variable names, coverage, lower/upper
            idx = pred_int.columns
            # variable names (unique, in same order)
            var_names = idx.get_level_values(0).unique()
            # if was univariate & unnamed variable, replace default
            if var_names == ["Coverage"]:
                var_names = ["Quantiles"]
            # idx returned by _predict_quantiles should be
            #   is 2-level MultiIndex with variable names, alpha
            int_idx = pd.MultiIndex.from_product([var_names, alpha])

            pred_int.columns = int_idx

        return pred_int

    def _predict_moving_cutoff(
        self,
        y,
        cv,
        X=None,
        update_params=True,
        return_pred_int=False,
        alpha=DEFAULT_ALPHA,
    ):
        """Make single-step or multi-step moving cutoff predictions.

        Parameters
        ----------
        y : pd.Series
        cv : temporal cross-validation generator
        X : pd.DataFrame
        update_params : bool
        return_pred_int : bool
        alpha : float or array-like

        Returns
        -------
        y_pred = pd.Series
        """
        if return_pred_int:
            raise NotImplementedError()

        fh = cv.get_fh()
        y_preds = []
        cutoffs = []

        # enter into a detached cutoff mode
        with self._detached_cutoff():
            # set cutoff to time point before data
            self._set_cutoff(_shift(y.index[0], by=-1))
            # iterate over data
            for new_window, _ in cv.split(y):
                y_new = y.iloc[new_window]

                # we use `update_predict_single` here
                #  this updates the forecasting horizon
                y_pred = self._update_predict_single(
                    y_new,
                    fh,
                    X,
                    update_params=update_params,
                    return_pred_int=return_pred_int,
                    alpha=alpha,
                )
                y_preds.append(y_pred)
                cutoffs.append(self.cutoff)
        return _format_moving_cutoff_predictions(y_preds, cutoffs)

    # TODO: remove in v0.11.0
    def _has_predict_quantiles_been_refactored(self):
        """Check if specific forecaster implements one of the proba methods."""
        implements_interval = self._has_implementation_of("_predict_interval")
        implements_quantiles = self._has_implementation_of("_predict_quantiles")
        implements_proba = self._has_implementation_of("_predict_proba")

        refactored = implements_interval or implements_quantiles or implements_proba

        return refactored

    # TODO: remove in v0.11.0
    def _convert_new_to_old_pred_int(self, pred_int_new, alpha):
        name = pred_int_new.columns.get_level_values(0).unique()[0]
        alpha = check_alpha(alpha)
        alphas = [alpha] if isinstance(alpha, (float, int)) else alpha
        pred_int_old_format = [
            pd.DataFrame(
                {
                    "lower": pred_int_new[(name, a, "lower")],
                    "upper": pred_int_new[(name, a, "upper")],
                }
            )
            for a in alphas
        ]

        # for a single alpha, return single pd.DataFrame
        if len(alphas) == 1:
            return pred_int_old_format[0]

        # otherwise return list of pd.DataFrames
        return pred_int_old_format


def _format_moving_cutoff_predictions(y_preds, cutoffs):
    """Format moving-cutoff predictions.

    Parameters
    ----------
    y_preds: list of pd.Series or pd.DataFrames, of length n
            must have equal index and equal columns
    cutoffs: iterable of cutoffs, of length n

    Returns
    -------
    y_pred: pd.DataFrame, composed of entries of y_preds
        if length of elements in y_preds is 2 or larger:
            row-index = index common to the y_preds elements
            col-index = (cutoff[i], y_pred.column)
            entry is forecast at horizon given by row, from cutoff/variable at column
        if length of elements in y_preds is 1:
            row-index = forecasting horizon
            col-index = y_pred.column
    """
    # check that input format is correct
    if not isinstance(y_preds, list):
        raise ValueError(f"`y_preds` must be a list, but found: {type(y_preds)}")
    if len(y_preds) == 0:
        return pd.DataFrame(columns=cutoffs)
    if not isinstance(y_preds[0], (pd.DataFrame, pd.Series)):
        raise ValueError("y_preds must be a list of pd.Series or pd.DataFrame")
    ylen = len(y_preds[0])
    ytype = type(y_preds[0])
    if isinstance(y_preds[0], pd.DataFrame):
        ycols = y_preds[0].columns
    for y_pred in y_preds:
        if not isinstance(y_pred, ytype):
            raise ValueError("all elements of y_preds must be of the same type")
        if not len(y_pred) == ylen:
            raise ValueError("all elements of y_preds must be of the same length")
    if isinstance(y_preds[0], pd.DataFrame):
        for y_pred in y_preds:
            if not y_pred.columns.equals(ycols):
                raise ValueError("all elements of y_preds must have the same columns")

    if len(y_preds[0]) == 1:
        # return series for single step ahead predictions
        y_pred = pd.concat(y_preds)
    else:
        y_pred = pd.concat(y_preds, axis=1, keys=cutoffs)

    return y_pred


def _convert_pred_interval_to_quantiles(y_pred, inplace=False):
    """Convert interval predictions to quantile predictions.

    Parameters
    ----------
    y_pred : pd.DataFrame
        Column has multi-index: first level is variable name from y in fit,
            second level coverage fractions for which intervals were computed.
                in the same order as in input `coverage`.
            Third level is string "lower" or "upper", for lower/upper interval end.
        Row index is fh. Entries are forecasts of lower/upper interval end,
            for var in col index, at nominal coverage in selencond col index,
            lower/upper depending on third col index, for the row index.
            Upper/lower interval end forecasts are equivalent to
            quantile forecasts at alpha = 0.5 - c/2, 0.5 + c/2 for c in coverage.
    inplace : bool, optional, default=False
        whether to copy the input data frame (False), or modify (True)

    Returns
    -------
    y_pred : pd.DataFrame
        Column has multi-index: first level is variable name from y in fit,
            second level being the values of alpha passed to the function.
        Row index is fh. Entries are quantile forecasts, for var in col index,
            at quantile probability in second col index, for the row index.
    """
    if not inplace:
        y_pred = y_pred.copy()

    # all we need to do is to replace the index with var_names/alphas
    # var_names will be the same as interval level 0
    idx = y_pred.columns
    var_names = idx.get_level_values(0)

    # alpha, we compute by the coverage/alphas formula correspondence
    coverages = idx.get_level_values(1)
    alphas = np.array(coverages.copy())

    # assumes that level 2 is "lower"/"upper" alternating
    n = len(idx)
    lower_selector = range(0, n, 2)
    upper_selector = range(1, n, 2)

    alphas[lower_selector] = 0.5 - 0.5 * alphas[lower_selector]
    alphas[upper_selector] = 0.5 + 0.5 * alphas[upper_selector]

    # idx returned by _predict_quantiles
    #   is 2-level MultiIndex with variable names, alpha
    int_idx = pd.MultiIndex.from_arrays([var_names, alphas])
    y_pred.columns = int_idx

    return y_pred<|MERGE_RESOLUTION|>--- conflicted
+++ resolved
@@ -982,7 +982,6 @@
         # compatibility checks between X and y
         if X is not None and y is not None:
             if self.get_tag("X-y-must-have-same-index"):
-<<<<<<< HEAD
                 check_equal_time_index(X, y)
 
             if y_scitype != X_scitype:
@@ -992,10 +991,6 @@
         # todo: add tests that :
         #   y_inner_scitype are same as X_inner_scitype
         #   y_inner_scitype always includes "less index" scitypes
-=======
-                check_equal_time_index(X, y, mode="contains")
-        # end checking X
->>>>>>> 599513c3
 
         # convert X & y to supported inner type, if necessary
         #####################################################
@@ -1003,7 +998,6 @@
         # convert X and y to a supported internal mtype
         #  it X/y mtype is already supported, no conversion takes place
         #  if X/y is None, then no conversion takes place (returns None)
-<<<<<<< HEAD
         #  if vectorization is required, we wrap in Vect
 
         if not requires_vectorization:
@@ -1014,16 +1008,6 @@
                 as_scitype=y_scitype,  # we are dealing with series
                 store=self._converter_store_y,
             )
-=======
-        y_inner_mtype = self.get_tag("y_inner_mtype")
-        y_inner = convert_to(
-            y,
-            to_type=y_inner_mtype,
-            as_scitype="Series",  # we are dealing with series
-            store=self._converter_store_y,
-            store_behaviour="reset",
-        )
->>>>>>> 599513c3
 
             # converts X, converts None to None if X is None
             X_inner = convert_to(
