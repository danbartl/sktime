--- conflicted
+++ resolved
@@ -43,7 +43,6 @@
 from sklearn import clone
 
 from sktime.base import BaseEstimator
-<<<<<<< HEAD
 from sktime.datatypes import (
     VectorizedDF,
     check_is_scitype,
@@ -51,10 +50,7 @@
     mtype,
     mtype_to_scitype,
 )
-=======
-from sktime.datatypes import convert_to, mtype
 from sktime.forecasting.base import ForecastingHorizon
->>>>>>> c9acbced
 from sktime.utils.datetime import _shift
 from sktime.utils.validation.forecasting import check_alpha, check_cv, check_fh, check_X
 from sktime.utils.validation.series import check_equal_time_index
@@ -230,16 +226,12 @@
 
         # this is how it is supposed to be after the refactor is complete and effective
         if not return_pred_int:
-<<<<<<< HEAD
             # we call the ordinary _predict if no looping/vectorization needed
             if not self._is_vectorized:
-                y_pred = self._predict(fh=self.fh, X=X_inner)
+                y_pred = self._predict(fh=fh, X=X_inner)
             else:
                 # otherwise we call the vectorized version of predict
-                self._vectorize("predict", X=X_inner, fh=self.fh)
-=======
-            y_pred = self._predict(fh=fh, X=X_inner)
->>>>>>> c9acbced
+                self._vectorize("predict", X=X_inner, fh=fh)
 
             # convert to output mtype, identical with last y mtype seen
             y_out = convert_to(
@@ -1237,7 +1229,8 @@
                 )
             # if existing one and new match, ignore new one
 
-<<<<<<< HEAD
+        return self._fh
+
     def _vectorize(self, methodname, **kwargs):
         """Vectorized/iterated loop over method of BaseForecaster.
 
@@ -1276,9 +1269,6 @@
                 y_preds += [method(X=Xs[i], **kwargs)]
             y_pred = self._ys.reconstruct(y_preds, overwrite_index=False)
             return y_pred
-=======
-        return self._fh
->>>>>>> c9acbced
 
     def _fit(self, y, X=None, fh=None):
         """Fit forecaster to training data.
